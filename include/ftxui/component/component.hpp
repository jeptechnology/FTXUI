--- conflicted
+++ resolved
@@ -72,16 +72,8 @@
                    int* selected_,
                    RadioboxOption options = {});
 
-<<<<<<< HEAD
-Component Dropdown(ConstStringListRef entries,
-                   int* selected,
-                   DropdownOption options = {});
-                   
-=======
 Component Dropdown(ConstStringListRef entries, int* selected);
 Component Dropdown(DropdownOption options);
-
->>>>>>> dfb9558e
 Component Toggle(ConstStringListRef entries, int* selected);
 
 // General slider constructor:
