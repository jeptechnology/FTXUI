--- conflicted
+++ resolved
@@ -19,31 +19,6 @@
 /// @ingroup component
 /// @param entries The list of entries to display.
 /// @param selected The index of the selected entry.
-<<<<<<< HEAD
-Component Dropdown(ConstStringListRef entries, int* selected, DropdownOption option) {
-  class Impl : public ComponentBase {
-   public:
-    Impl(ConstStringListRef entries, int* selected, DropdownOption dropDownOption)
-        : entries_(entries), selected_(selected) {
-      CheckboxOption option;
-      option.transform = [](const EntryState& s) {
-        auto prefix = text(s.state ? "↓ " : "→ ");  // NOLINT
-        auto t = text(s.label);
-        if (s.active) {
-          t |= bold;
-        }
-        if (s.focused) {
-          t |= inverted;
-        }
-        return hbox({prefix, t});
-      };
-      checkbox_ = Checkbox(&title_, &show_, option);
-
-      RadioboxOption radioboxOption;
-      radioboxOption.on_change = dropDownOption.on_change;
-
-      radiobox_ = Radiobox(entries_, selected_, radioboxOption);
-=======
 Component Dropdown(ConstStringListRef entries, int* selected) {
   DropdownOption option;
   option.radiobox.entries = std::move(entries);
@@ -62,55 +37,19 @@
       FillDefault();
       checkbox_ = Checkbox(checkbox);
       radiobox_ = Radiobox(radiobox);
->>>>>>> dfb9558e
 
       Add(Container::Vertical({
           checkbox_,
           Maybe(radiobox_, checkbox.checked),
       }));
-
-      border_ = dropDownOption.border;
     }
 
     Element Render() override {
-<<<<<<< HEAD
-      *selected_ = util::clamp(*selected_, 0, int(entries_.size()) - 1);
-      title_ = entries_[static_cast<size_t>(*selected_)];
-      if (show_) {
-        const int max_height = 12;
-        auto element = vbox({
-                   checkbox_->Render(),
-                   separator(),
-                   radiobox_->Render() | vscroll_indicator | frame |
-                       size(HEIGHT, LESS_THAN, max_height),
-               });
-        
-        if (border_)
-        {
-          element |= border;
-        }
-
-        return element;
-      }
-
-      auto element = checkbox_->Render();
-
-      if (border_)
-      {
-        element |= border;
-      }
-
-      return vbox({
-          element,
-          filler(),
-      });
-=======
       radiobox.selected =
           util::clamp(radiobox.selected(), 0, int(radiobox.entries.size()) - 1);
       title_ = radiobox.entries[selected_()];
 
       return transform(*open_, checkbox_->Render(), radiobox_->Render());
->>>>>>> dfb9558e
     }
 
     // Switch focus in between the checkbox and the radiobox when selecting it.
@@ -182,26 +121,14 @@
     }
 
    private:
-<<<<<<< HEAD
-    ConstStringListRef entries_;
-    bool show_ = false;
-    bool border_ = true;
-    int* selected_;
-    std::string title_;
-=======
     Ref<bool> open_;
     Ref<int> selected_;
->>>>>>> dfb9558e
     Component checkbox_;
     Component radiobox_;
     std::string title_;
   };
 
-<<<<<<< HEAD
-  return Make<Impl>(entries, selected, option);
-=======
   return Make<Impl>(option);
->>>>>>> dfb9558e
 }
 
 }  // namespace ftxui